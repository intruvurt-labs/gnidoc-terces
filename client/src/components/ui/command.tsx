import * as React from "react"
import { type DialogProps } from "@radix-ui/react-dialog"
import { Command as CommandPrimitive } from "cmdk"
import { Search } from "lucide-react"

import { cn } from "@/lib/utils"
<<<<<<< HEAD
import { Dialog, DialogContent, DialogTitle } from "@/components/ui/dialog"
import { VisuallyHidden } from "@/components/ui/visually-hidden"
=======
import { Dialog, DialogContent, DialogHeader, DialogTitle } from "@/components/ui/dialog"
>>>>>>> af1732fa

const Command = React.forwardRef<
  React.ElementRef<typeof CommandPrimitive>,
  React.ComponentPropsWithoutRef<typeof CommandPrimitive>
>(({ className, ...props }, ref) => (
  <CommandPrimitive
    ref={ref}
    className={cn(
      "flex h-full w-full flex-col overflow-hidden rounded-md bg-popover text-popover-foreground",
      className
    )}
    {...props}
  />
))
Command.displayName = CommandPrimitive.displayName

const CommandDialog = ({ children, ...props }: DialogProps) => {
  return (
    <Dialog {...props}>
      <DialogContent className="overflow-hidden p-0 shadow-lg">
<<<<<<< HEAD
        <VisuallyHidden>
          <DialogTitle>Command Menu</DialogTitle>
        </VisuallyHidden>
=======
        <DialogHeader>
          <DialogTitle className="sr-only">Command Dialog</DialogTitle>
        </DialogHeader>
>>>>>>> af1732fa
        <Command className="[&_[cmdk-group-heading]]:px-2 [&_[cmdk-group-heading]]:font-medium [&_[cmdk-group-heading]]:text-muted-foreground [&_[cmdk-group]:not([hidden])_~[cmdk-group]]:pt-0 [&_[cmdk-group]]:px-2 [&_[cmdk-input-wrapper]_svg]:h-5 [&_[cmdk-input-wrapper]_svg]:w-5 [&_[cmdk-input]]:h-12 [&_[cmdk-item]]:px-2 [&_[cmdk-item]]:py-3 [&_[cmdk-item]_svg]:h-5 [&_[cmdk-item]_svg]:w-5">
          {children}
        </Command>
      </DialogContent>
    </Dialog>
  )
}

const CommandInput = React.forwardRef<
  React.ElementRef<typeof CommandPrimitive.Input>,
  React.ComponentPropsWithoutRef<typeof CommandPrimitive.Input>
>(({ className, ...props }, ref) => (
  <div className="flex items-center border-b px-3" cmdk-input-wrapper="">
    <Search className="mr-2 h-4 w-4 shrink-0 opacity-50" />
    <CommandPrimitive.Input
      ref={ref}
      className={cn(
        "flex h-11 w-full rounded-md bg-transparent py-3 text-sm outline-none placeholder:text-muted-foreground disabled:cursor-not-allowed disabled:opacity-50",
        className
      )}
      {...props}
    />
  </div>
))

CommandInput.displayName = CommandPrimitive.Input.displayName

const CommandList = React.forwardRef<
  React.ElementRef<typeof CommandPrimitive.List>,
  React.ComponentPropsWithoutRef<typeof CommandPrimitive.List>
>(({ className, ...props }, ref) => (
  <CommandPrimitive.List
    ref={ref}
    className={cn("max-h-[300px] overflow-y-auto overflow-x-hidden", className)}
    {...props}
  />
))

CommandList.displayName = CommandPrimitive.List.displayName

const CommandEmpty = React.forwardRef<
  React.ElementRef<typeof CommandPrimitive.Empty>,
  React.ComponentPropsWithoutRef<typeof CommandPrimitive.Empty>
>((props, ref) => (
  <CommandPrimitive.Empty
    ref={ref}
    className="py-6 text-center text-sm"
    {...props}
  />
))

CommandEmpty.displayName = CommandPrimitive.Empty.displayName

const CommandGroup = React.forwardRef<
  React.ElementRef<typeof CommandPrimitive.Group>,
  React.ComponentPropsWithoutRef<typeof CommandPrimitive.Group>
>(({ className, ...props }, ref) => (
  <CommandPrimitive.Group
    ref={ref}
    className={cn(
      "overflow-hidden p-1 text-foreground [&_[cmdk-group-heading]]:px-2 [&_[cmdk-group-heading]]:py-1.5 [&_[cmdk-group-heading]]:text-xs [&_[cmdk-group-heading]]:font-medium [&_[cmdk-group-heading]]:text-muted-foreground",
      className
    )}
    {...props}
  />
))

CommandGroup.displayName = CommandPrimitive.Group.displayName

const CommandSeparator = React.forwardRef<
  React.ElementRef<typeof CommandPrimitive.Separator>,
  React.ComponentPropsWithoutRef<typeof CommandPrimitive.Separator>
>(({ className, ...props }, ref) => (
  <CommandPrimitive.Separator
    ref={ref}
    className={cn("-mx-1 h-px bg-border", className)}
    {...props}
  />
))
CommandSeparator.displayName = CommandPrimitive.Separator.displayName

const CommandItem = React.forwardRef<
  React.ElementRef<typeof CommandPrimitive.Item>,
  React.ComponentPropsWithoutRef<typeof CommandPrimitive.Item>
>(({ className, ...props }, ref) => (
  <CommandPrimitive.Item
    ref={ref}
    className={cn(
      "relative flex cursor-default gap-2 select-none items-center rounded-sm px-2 py-1.5 text-sm outline-none data-[disabled=true]:pointer-events-none data-[selected='true']:bg-accent data-[selected=true]:text-accent-foreground data-[disabled=true]:opacity-50 [&_svg]:pointer-events-none [&_svg]:size-4 [&_svg]:shrink-0",
      className
    )}
    {...props}
  />
))

CommandItem.displayName = CommandPrimitive.Item.displayName

const CommandShortcut = ({
  className,
  ...props
}: React.HTMLAttributes<HTMLSpanElement>) => {
  return (
    <span
      className={cn(
        "ml-auto text-xs tracking-widest text-muted-foreground",
        className
      )}
      {...props}
    />
  )
}
CommandShortcut.displayName = "CommandShortcut"

export {
  Command,
  CommandDialog,
  CommandInput,
  CommandList,
  CommandEmpty,
  CommandGroup,
  CommandItem,
  CommandShortcut,
  CommandSeparator,
}<|MERGE_RESOLUTION|>--- conflicted
+++ resolved
@@ -4,12 +4,8 @@
 import { Search } from "lucide-react"
 
 import { cn } from "@/lib/utils"
-<<<<<<< HEAD
-import { Dialog, DialogContent, DialogTitle } from "@/components/ui/dialog"
+import { Dialog, DialogContent, DialogHeader, DialogTitle } from "@/components/ui/dialog"
 import { VisuallyHidden } from "@/components/ui/visually-hidden"
-=======
-import { Dialog, DialogContent, DialogHeader, DialogTitle } from "@/components/ui/dialog"
->>>>>>> af1732fa
 
 const Command = React.forwardRef<
   React.ElementRef<typeof CommandPrimitive>,
@@ -30,15 +26,10 @@
   return (
     <Dialog {...props}>
       <DialogContent className="overflow-hidden p-0 shadow-lg">
-<<<<<<< HEAD
-        <VisuallyHidden>
-          <DialogTitle>Command Menu</DialogTitle>
-        </VisuallyHidden>
-=======
-        <DialogHeader>
-          <DialogTitle className="sr-only">Command Dialog</DialogTitle>
-        </DialogHeader>
->>>>>>> af1732fa
+<DialogHeader>
+  <DialogTitle className="sr-only">Command Dialog</DialogTitle>
+</DialogHeader>
+
         <Command className="[&_[cmdk-group-heading]]:px-2 [&_[cmdk-group-heading]]:font-medium [&_[cmdk-group-heading]]:text-muted-foreground [&_[cmdk-group]:not([hidden])_~[cmdk-group]]:pt-0 [&_[cmdk-group]]:px-2 [&_[cmdk-input-wrapper]_svg]:h-5 [&_[cmdk-input-wrapper]_svg]:w-5 [&_[cmdk-input]]:h-12 [&_[cmdk-item]]:px-2 [&_[cmdk-item]]:py-3 [&_[cmdk-item]_svg]:h-5 [&_[cmdk-item]_svg]:w-5">
           {children}
         </Command>
